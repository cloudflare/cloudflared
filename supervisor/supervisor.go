package supervisor

import (
	"context"
	"errors"
	"net"
	"strings"
	"time"

	"github.com/lucas-clemente/quic-go"
	"github.com/rs/zerolog"

	"github.com/cloudflare/cloudflared/connection"
	"github.com/cloudflare/cloudflared/edgediscovery"
	"github.com/cloudflare/cloudflared/orchestration"
	"github.com/cloudflare/cloudflared/retry"
	"github.com/cloudflare/cloudflared/signal"
	"github.com/cloudflare/cloudflared/tunnelstate"
)

const (
	// Waiting time before retrying a failed tunnel connection
	tunnelRetryDuration = time.Second * 10
	// Interval between registering new tunnels
	registrationInterval = time.Second

	subsystemRefreshAuth = "refresh_auth"
	// Maximum exponent for 'Authenticate' exponential backoff
	refreshAuthMaxBackoff = 10
	// Waiting time before retrying a failed 'Authenticate' connection
	refreshAuthRetryDuration = time.Second * 10
)

// Supervisor manages non-declarative tunnels. Establishes TCP connections with the edge, and
// reconnects them if they disconnect.
type Supervisor struct {
	config                  *TunnelConfig
	orchestrator            *orchestration.Orchestrator
	edgeIPs                 *edgediscovery.Edge
	edgeTunnelServer        TunnelServer
	tunnelErrors            chan tunnelError
	tunnelsConnecting       map[int]chan struct{}
	tunnelsProtocolFallback map[int]*protocolFallback
	// nextConnectedIndex and nextConnectedSignal are used to wait for all
	// currently-connecting tunnels to finish connecting so we can reset backoff timer
	nextConnectedIndex  int
	nextConnectedSignal chan struct{}

	log          *ConnAwareLogger
	logTransport *zerolog.Logger

	reconnectCredentialManager *reconnectCredentialManager

	reconnectCh       chan ReconnectSignal
	gracefulShutdownC <-chan struct{}
}

var errEarlyShutdown = errors.New("shutdown started")

type tunnelError struct {
	index int
	err   error
}

func NewSupervisor(config *TunnelConfig, orchestrator *orchestration.Orchestrator, reconnectCh chan ReconnectSignal, gracefulShutdownC <-chan struct{}) (*Supervisor, error) {
	isStaticEdge := len(config.EdgeAddrs) > 0

	var err error
	var edgeIPs *edgediscovery.Edge
	if isStaticEdge { // static edge addresses
		edgeIPs, err = edgediscovery.StaticEdge(config.Log, config.EdgeAddrs)
	} else {
		edgeIPs, err = edgediscovery.ResolveEdge(config.Log, config.Region, config.EdgeIPVersion)
	}
	if err != nil {
		return nil, err
	}

	reconnectCredentialManager := newReconnectCredentialManager(connection.MetricsNamespace, connection.TunnelSubsystem, config.HAConnections)

	tracker := tunnelstate.NewConnTracker(config.Log)
	log := NewConnAwareLogger(config.Log, tracker, config.Observer)

	edgeAddrHandler := NewIPAddrFallback(config.MaxEdgeAddrRetries)
	edgeBindAddr := config.EdgeBindAddr

	edgeTunnelServer := EdgeTunnelServer{
		config:            config,
		orchestrator:      orchestrator,
		credentialManager: reconnectCredentialManager,
		edgeAddrs:         edgeIPs,
		edgeAddrHandler:   edgeAddrHandler,
		edgeBindAddr:      edgeBindAddr,
		tracker:           tracker,
		reconnectCh:       reconnectCh,
		gracefulShutdownC: gracefulShutdownC,
		connAwareLogger:   log,
	}

	return &Supervisor{
		config:                     config,
		orchestrator:               orchestrator,
		edgeIPs:                    edgeIPs,
		edgeTunnelServer:           &edgeTunnelServer,
		tunnelErrors:               make(chan tunnelError),
		tunnelsConnecting:          map[int]chan struct{}{},
		tunnelsProtocolFallback:    map[int]*protocolFallback{},
		log:                        log,
		logTransport:               config.LogTransport,
		reconnectCredentialManager: reconnectCredentialManager,
		reconnectCh:                reconnectCh,
		gracefulShutdownC:          gracefulShutdownC,
	}, nil
}

func (s *Supervisor) Run(
	ctx context.Context,
	connectedSignal *signal.Signal,
) error {
	if s.config.PacketConfig != nil {
		go func() {
			if err := s.config.PacketConfig.ICMPRouter.Serve(ctx); err != nil {
				if errors.Is(err, net.ErrClosed) {
					s.log.Logger().Info().Err(err).Msg("icmp router terminated")
				} else {
					s.log.Logger().Err(err).Msg("icmp router terminated")
				}
			}
		}()
	}

	if err := s.initialize(ctx, connectedSignal); err != nil {
		if err == errEarlyShutdown {
			return nil
		}
		return err
	}
	var tunnelsWaiting []int
	tunnelsActive := s.config.HAConnections

	backoff := retry.BackoffHandler{MaxRetries: s.config.Retries, BaseTime: tunnelRetryDuration, RetryForever: true}
	var backoffTimer <-chan time.Time

	shuttingDown := false
	for {
		select {
		// Context cancelled
		case <-ctx.Done():
			for tunnelsActive > 0 {
				<-s.tunnelErrors
				tunnelsActive--
			}
			return nil
		// startTunnel completed with a response
		// (note that this may also be caused by context cancellation)
		case tunnelError := <-s.tunnelErrors:
			tunnelsActive--
			if tunnelError.err != nil && !shuttingDown {
				switch tunnelError.err.(type) {
				case ReconnectSignal:
					// For tunnels that closed with reconnect signal, we reconnect immediately
					go s.startTunnel(ctx, tunnelError.index, s.newConnectedTunnelSignal(tunnelError.index))
					tunnelsActive++
					continue
				}
				// Make sure we don't continue if there is no more fallback allowed
				if _, retry := s.tunnelsProtocolFallback[tunnelError.index].GetMaxBackoffDuration(ctx); !retry {
					continue
				}
				s.log.ConnAwareLogger().Err(tunnelError.err).Int(connection.LogFieldConnIndex, tunnelError.index).Msg("Connection terminated")
				tunnelsWaiting = append(tunnelsWaiting, tunnelError.index)
				s.waitForNextTunnel(tunnelError.index)

				if backoffTimer == nil {
					backoffTimer = backoff.BackoffTimer()
				}
			} else if tunnelsActive == 0 {
				s.log.ConnAwareLogger().Msg("no more connections active and exiting")
				// All connected tunnels exited gracefully, no more work to do
				return nil
			}
		// Backoff was set and its timer expired
		case <-backoffTimer:
			backoffTimer = nil
			for _, index := range tunnelsWaiting {
				go s.startTunnel(ctx, index, s.newConnectedTunnelSignal(index))
			}
			tunnelsActive += len(tunnelsWaiting)
			tunnelsWaiting = nil
		// Tunnel successfully connected
		case <-s.nextConnectedSignal:
			if !s.waitForNextTunnel(s.nextConnectedIndex) && len(tunnelsWaiting) == 0 {
				// No more tunnels outstanding, clear backoff timer
				backoff.SetGracePeriod()
			}
		case <-s.gracefulShutdownC:
			shuttingDown = true
		}
	}
}

// Returns nil if initialization succeeded, else the initialization error.
// Attempts here will be made to connect one tunnel, if successful, it will
// connect the available tunnels up to config.HAConnections.
func (s *Supervisor) initialize(
	ctx context.Context,
	connectedSignal *signal.Signal,
) error {
	availableAddrs := s.edgeIPs.AvailableAddrs()
	if s.config.HAConnections > availableAddrs {
		s.log.Logger().Info().Msgf("You requested %d HA connections but I can give you at most %d.", s.config.HAConnections, availableAddrs)
		s.config.HAConnections = availableAddrs
	}
	s.tunnelsProtocolFallback[0] = &protocolFallback{
		retry.BackoffHandler{MaxRetries: s.config.Retries, RetryForever: true},
		s.config.ProtocolSelector.Current(),
		false,
	}

	go s.startFirstTunnel(ctx, connectedSignal)

	// Wait for response from first tunnel before proceeding to attempt other HA edge tunnels
	select {
	case <-ctx.Done():
		<-s.tunnelErrors
		return ctx.Err()
	case tunnelError := <-s.tunnelErrors:
		return tunnelError.err
	case <-s.gracefulShutdownC:
		return errEarlyShutdown
	case <-connectedSignal.Wait():
	}

	// At least one successful connection, so start the rest
	for i := 1; i < s.config.HAConnections; i++ {
		s.tunnelsProtocolFallback[i] = &protocolFallback{
			retry.BackoffHandler{MaxRetries: s.config.Retries, RetryForever: true},
			// Set the protocol we know the first tunnel connected with.
			s.tunnelsProtocolFallback[0].protocol,
			false,
		}
		go s.startTunnel(ctx, i, s.newConnectedTunnelSignal(i))
		time.Sleep(registrationInterval)
	}
	return nil
}

// startTunnel starts the first tunnel connection. The resulting error will be sent on
// s.tunnelErrors. It will send a signal via connectedSignal if registration succeed
func (s *Supervisor) startFirstTunnel(
	ctx context.Context,
	connectedSignal *signal.Signal,
) {
	var (
		err error
	)
	const firstConnIndex = 0
	isStaticEdge := len(s.config.EdgeAddrs) > 0
	defer func() {
		s.tunnelErrors <- tunnelError{index: firstConnIndex, err: err}
	}()

	// If the first tunnel disconnects, keep restarting it.
	for {
		err = s.edgeTunnelServer.Serve(ctx, firstConnIndex, s.tunnelsProtocolFallback[firstConnIndex], connectedSignal)
		if ctx.Err() != nil {
			return
		}
		if err == nil {
			return
		}
		// Make sure we don't continue if there is no more fallback allowed
		if _, retry := s.tunnelsProtocolFallback[firstConnIndex].GetMaxBackoffDuration(ctx); !retry {
			return
		}
		// Try again for Unauthorized errors because we hope them to be
		// transient due to edge propagation lag on new Tunnels.
		if strings.Contains(err.Error(), "Unauthorized") {
			continue
		}
		switch err.(type) {
		case edgediscovery.ErrNoAddressesLeft:
			// If your provided addresses are not available, we will keep trying regardless.
			if !isStaticEdge {
				return
			}
		case connection.DupConnRegisterTunnelError,
			*quic.IdleTimeoutError,
			edgediscovery.DialError,
			*connection.EdgeQuicDialError:
			// Try again for these types of errors
		default:
			// Uncaught errors should bail startup
			return
		}
	}
}

// startTunnel starts a new tunnel connection. The resulting error will be sent on
// s.tunnelError as this is expected to run in a goroutine.
func (s *Supervisor) startTunnel(
	ctx context.Context,
	index int,
	connectedSignal *signal.Signal,
) {
	var (
		err error
	)
	defer func() {
		s.tunnelErrors <- tunnelError{index: index, err: err}
	}()

	err = s.edgeTunnelServer.Serve(ctx, uint8(index), s.tunnelsProtocolFallback[index], connectedSignal)
}

func (s *Supervisor) newConnectedTunnelSignal(index int) *signal.Signal {
	sig := make(chan struct{})
	s.tunnelsConnecting[index] = sig
	s.nextConnectedSignal = sig
	s.nextConnectedIndex = index
	return signal.New(sig)
}

func (s *Supervisor) waitForNextTunnel(index int) bool {
	delete(s.tunnelsConnecting, index)
	s.nextConnectedSignal = nil
	for k, v := range s.tunnelsConnecting {
		s.nextConnectedIndex = k
		s.nextConnectedSignal = v
		return true
	}
	return false
}

func (s *Supervisor) unusedIPs() bool {
	return s.edgeIPs.AvailableAddrs() > s.config.HAConnections
<<<<<<< HEAD
}

func (s *Supervisor) authenticate(ctx context.Context, numPreviousAttempts int) (tunnelpogs.AuthOutcome, error) {
	arbitraryEdgeIP, err := s.edgeIPs.GetAddrForRPC()
	if err != nil {
		return nil, err
	}

	edgeConn, err := edgediscovery.DialEdge(ctx, dialTimeout, s.config.EdgeTLSConfigs[connection.H2mux], arbitraryEdgeIP.TCP, nil)
	if err != nil {
		return nil, err
	}
	defer edgeConn.Close()

	handler := h2mux.MuxedStreamFunc(func(*h2mux.MuxedStream) error {
		// This callback is invoked by h2mux when the edge initiates a stream.
		return nil // noop
	})
	muxerConfig := s.config.MuxerConfig.H2MuxerConfig(handler, s.logTransport)
	muxer, err := h2mux.Handshake(edgeConn, edgeConn, *muxerConfig, h2mux.ActiveStreams)
	if err != nil {
		return nil, err
	}
	go muxer.Serve(ctx)
	defer func() {
		// If we don't wait for the muxer shutdown here, edgeConn.Close() runs before the muxer connections are done,
		// and the user sees log noise: "error writing data", "connection closed unexpectedly"
		<-muxer.Shutdown()
	}()

	stream, err := muxer.OpenRPCStream(ctx)
	if err != nil {
		return nil, err
	}
	rpcClient := connection.NewTunnelServerClient(ctx, stream, s.log.Logger())
	defer rpcClient.Close()

	const arbitraryConnectionID = uint8(0)
	registrationOptions := s.config.registrationOptions(arbitraryConnectionID, edgeConn.LocalAddr().String(), s.cloudflaredUUID)
	registrationOptions.NumPreviousAttempts = uint8(numPreviousAttempts)
	return rpcClient.Authenticate(ctx, s.config.ClassicTunnel, registrationOptions)
=======
>>>>>>> 68ef4ab2
}<|MERGE_RESOLUTION|>--- conflicted
+++ resolved
@@ -334,48 +334,4 @@
 
 func (s *Supervisor) unusedIPs() bool {
 	return s.edgeIPs.AvailableAddrs() > s.config.HAConnections
-<<<<<<< HEAD
-}
-
-func (s *Supervisor) authenticate(ctx context.Context, numPreviousAttempts int) (tunnelpogs.AuthOutcome, error) {
-	arbitraryEdgeIP, err := s.edgeIPs.GetAddrForRPC()
-	if err != nil {
-		return nil, err
-	}
-
-	edgeConn, err := edgediscovery.DialEdge(ctx, dialTimeout, s.config.EdgeTLSConfigs[connection.H2mux], arbitraryEdgeIP.TCP, nil)
-	if err != nil {
-		return nil, err
-	}
-	defer edgeConn.Close()
-
-	handler := h2mux.MuxedStreamFunc(func(*h2mux.MuxedStream) error {
-		// This callback is invoked by h2mux when the edge initiates a stream.
-		return nil // noop
-	})
-	muxerConfig := s.config.MuxerConfig.H2MuxerConfig(handler, s.logTransport)
-	muxer, err := h2mux.Handshake(edgeConn, edgeConn, *muxerConfig, h2mux.ActiveStreams)
-	if err != nil {
-		return nil, err
-	}
-	go muxer.Serve(ctx)
-	defer func() {
-		// If we don't wait for the muxer shutdown here, edgeConn.Close() runs before the muxer connections are done,
-		// and the user sees log noise: "error writing data", "connection closed unexpectedly"
-		<-muxer.Shutdown()
-	}()
-
-	stream, err := muxer.OpenRPCStream(ctx)
-	if err != nil {
-		return nil, err
-	}
-	rpcClient := connection.NewTunnelServerClient(ctx, stream, s.log.Logger())
-	defer rpcClient.Close()
-
-	const arbitraryConnectionID = uint8(0)
-	registrationOptions := s.config.registrationOptions(arbitraryConnectionID, edgeConn.LocalAddr().String(), s.cloudflaredUUID)
-	registrationOptions.NumPreviousAttempts = uint8(numPreviousAttempts)
-	return rpcClient.Authenticate(ctx, s.config.ClassicTunnel, registrationOptions)
-=======
->>>>>>> 68ef4ab2
 }