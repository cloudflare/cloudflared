--- conflicted
+++ resolved
@@ -254,13 +254,10 @@
 		if !ok {
 			return err
 		}
-<<<<<<< HEAD
+
+		e.config.Observer.SendReconnect(connIndex)
 		connLog.Logger().Info().Msgf("Retrying connection in up to %s", duration)
-=======
-		e.config.Observer.SendReconnect(connIndex)
-		connLog.Logger().Info().Msgf("Retrying connection in up to %s seconds", duration)
-	}
->>>>>>> 2aca8445
+	}
 
 	// Check if the connection error was from an IP issue with the host or
 	// establishing a connection to the edge and if so, rotate the IP address.
