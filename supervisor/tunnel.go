package supervisor

import (
	"context"
	"crypto/tls"
	"fmt"
	"net"
	"runtime/debug"
	"strings"
	"sync"
	"time"

	"github.com/google/uuid"
	"github.com/lucas-clemente/quic-go"
	"github.com/pkg/errors"
	"github.com/rs/zerolog"
	"golang.org/x/sync/errgroup"

	"github.com/cloudflare/cloudflared/connection"
	"github.com/cloudflare/cloudflared/edgediscovery"
	"github.com/cloudflare/cloudflared/edgediscovery/allregions"
	"github.com/cloudflare/cloudflared/h2mux"
	"github.com/cloudflare/cloudflared/ingress"
	"github.com/cloudflare/cloudflared/orchestration"
	quicpogs "github.com/cloudflare/cloudflared/quic"
	"github.com/cloudflare/cloudflared/retry"
	"github.com/cloudflare/cloudflared/signal"
	"github.com/cloudflare/cloudflared/tunnelrpc"
	tunnelpogs "github.com/cloudflare/cloudflared/tunnelrpc/pogs"
	"github.com/cloudflare/cloudflared/tunnelstate"
)

const (
	dialTimeout              = 15 * time.Second
	FeatureSerializedHeaders = "serialized_headers"
	FeatureQuickReconnects   = "quick_reconnects"
	FeatureAllowRemoteConfig = "allow_remote_config"
	FeatureDatagramV2        = "support_datagram_v2"
	FeaturePostQuantum       = "postquantum"
	FeatureQUICSupportEOF    = "support_quic_eof"
)

type TunnelConfig struct {
	GracePeriod        time.Duration
	ReplaceExisting    bool
	OSArch             string
	ClientID           string
	CloseConnOnce      *sync.Once // Used to close connectedSignal no more than once
	EdgeAddrs          []string
	Region             string
	EdgeIPVersion      allregions.ConfigIPVersion
	EdgeBindAddr       net.IP
	HAConnections      int
	IncidentLookup     IncidentLookup
	IsAutoupdated      bool
	LBPool             string
	Tags               []tunnelpogs.Tag
	Log                *zerolog.Logger
	LogTransport       *zerolog.Logger
	Observer           *connection.Observer
	ReportedVersion    string
	Retries            uint
	MaxEdgeAddrRetries uint8
	RunFromTerminal    bool

	NeedPQ bool

	// Index into PQKexes of post-quantum kex to use if NeedPQ is set.
	PQKexIdx int

	NamedTunnel      *connection.NamedTunnelProperties
	MuxerConfig      *connection.MuxerConfig
	ProtocolSelector connection.ProtocolSelector
	EdgeTLSConfigs   map[connection.Protocol]*tls.Config
	PacketConfig     *ingress.GlobalRouterConfig
}

func (c *TunnelConfig) registrationOptions(connectionID uint8, OriginLocalIP string, uuid uuid.UUID) *tunnelpogs.RegistrationOptions {
	policy := tunnelrpc.ExistingTunnelPolicy_balance
	if c.HAConnections <= 1 && c.LBPool == "" {
		policy = tunnelrpc.ExistingTunnelPolicy_disconnect
	}
	return &tunnelpogs.RegistrationOptions{
		ClientID:             c.ClientID,
		Version:              c.ReportedVersion,
		OS:                   c.OSArch,
		ExistingTunnelPolicy: policy,
		PoolName:             c.LBPool,
		Tags:                 c.Tags,
		ConnectionID:         connectionID,
		OriginLocalIP:        OriginLocalIP,
		IsAutoupdated:        c.IsAutoupdated,
		RunFromTerminal:      c.RunFromTerminal,
		CompressionQuality:   uint64(c.MuxerConfig.CompressionSetting),
		UUID:                 uuid.String(),
		Features:             c.SupportedFeatures(),
	}
}

func (c *TunnelConfig) connectionOptions(originLocalAddr string, numPreviousAttempts uint8) *tunnelpogs.ConnectionOptions {
	// attempt to parse out origin IP, but don't fail since it's informational field
	host, _, _ := net.SplitHostPort(originLocalAddr)
	originIP := net.ParseIP(host)

	return &tunnelpogs.ConnectionOptions{
		Client:              c.NamedTunnel.Client,
		OriginLocalIP:       originIP,
		ReplaceExisting:     c.ReplaceExisting,
		CompressionQuality:  uint8(c.MuxerConfig.CompressionSetting),
		NumPreviousAttempts: numPreviousAttempts,
	}
}

func (c *TunnelConfig) SupportedFeatures() []string {
	features := []string{FeatureSerializedHeaders}
	if c.NamedTunnel == nil {
		features = append(features, FeatureQuickReconnects)
	}
	return features
}

func StartTunnelDaemon(
	ctx context.Context,
	config *TunnelConfig,
	orchestrator *orchestration.Orchestrator,
	connectedSignal *signal.Signal,
	reconnectCh chan ReconnectSignal,
	graceShutdownC <-chan struct{},
) error {
	s, err := NewSupervisor(config, orchestrator, reconnectCh, graceShutdownC)
	if err != nil {
		return err
	}
	return s.Run(ctx, connectedSignal)
}

type ConnectivityError struct {
	reachedMaxRetries bool
}

func NewConnectivityError(hasReachedMaxRetries bool) *ConnectivityError {
	return &ConnectivityError{
		reachedMaxRetries: hasReachedMaxRetries,
	}
}

func (e *ConnectivityError) Error() string {
	return fmt.Sprintf("connectivity error - reached max retries: %t", e.HasReachedMaxRetries())
}

func (e *ConnectivityError) HasReachedMaxRetries() bool {
	return e.reachedMaxRetries
}

// EdgeAddrHandler provides a mechanism switch between behaviors in ServeTunnel
// for handling the errors when attempting to make edge connections.
type EdgeAddrHandler interface {
	// ShouldGetNewAddress will check the edge connection error and determine if
	// the edge address should be replaced with a new one. Also, will return if the
	// error should be recognized as a connectivity error, or otherwise, a general
	// application error.
	ShouldGetNewAddress(connIndex uint8, err error) (needsNewAddress bool, connectivityError error)
}

func NewIPAddrFallback(maxRetries uint8) *ipAddrFallback {
	return &ipAddrFallback{
		retriesByConnIndex: make(map[uint8]uint8),
		maxRetries:         maxRetries,
	}
}

// ipAddrFallback will have more conditions to fall back to a new address for certain
// edge connection errors. This means that this handler will return true for isConnectivityError
// for more cases like duplicate connection register and edge quic dial errors.
type ipAddrFallback struct {
	m                  sync.Mutex
	retriesByConnIndex map[uint8]uint8
	maxRetries         uint8
}

func (f *ipAddrFallback) ShouldGetNewAddress(connIndex uint8, err error) (needsNewAddress bool, connectivityError error) {
	f.m.Lock()
	defer f.m.Unlock()
	switch err.(type) {
	case nil: // maintain current IP address
	// Try the next address if it was a quic.IdleTimeoutError
	// DupConnRegisterTunnelError needs to also receive a new ip address
	case connection.DupConnRegisterTunnelError,
		*quic.IdleTimeoutError:
		return true, nil
	// Network problems should be retried with new address immediately and report
	// as connectivity error
	case edgediscovery.DialError, *connection.EdgeQuicDialError:
		if f.retriesByConnIndex[connIndex] >= f.maxRetries {
			f.retriesByConnIndex[connIndex] = 0
			return true, NewConnectivityError(true)
		}
		f.retriesByConnIndex[connIndex]++
		return true, NewConnectivityError(false)
	default: // maintain current IP address
	}
	return false, nil
}

type EdgeTunnelServer struct {
	config            *TunnelConfig
	orchestrator      *orchestration.Orchestrator
	credentialManager *reconnectCredentialManager
	edgeAddrHandler   EdgeAddrHandler
	edgeAddrs         *edgediscovery.Edge
	edgeBindAddr      net.IP
	reconnectCh       chan ReconnectSignal
	gracefulShutdownC <-chan struct{}
	tracker           *tunnelstate.ConnTracker

	connAwareLogger *ConnAwareLogger
}

type TunnelServer interface {
	Serve(ctx context.Context, connIndex uint8, protocolFallback *protocolFallback, connectedSignal *signal.Signal) error
}

func (e *EdgeTunnelServer) Serve(ctx context.Context, connIndex uint8, protocolFallback *protocolFallback, connectedSignal *signal.Signal) error {
	haConnections.Inc()
	defer haConnections.Dec()

	connectedFuse := h2mux.NewBooleanFuse()
	go func() {
		if connectedFuse.Await() {
			connectedSignal.Notify()
		}
	}()
	// Ensure the above goroutine will terminate if we return without connecting
	defer connectedFuse.Fuse(false)

	// Fetch IP address to associated connection index
	addr, err := e.edgeAddrs.GetAddr(int(connIndex))
	switch err.(type) {
	case nil: // no error
	case edgediscovery.ErrNoAddressesLeft:
		return err
	default:
		return err
	}

	logger := e.config.Log.With().
		IPAddr(connection.LogFieldIPAddress, addr.UDP.IP).
		Uint8(connection.LogFieldConnIndex, connIndex).
		Logger()
	connLog := e.connAwareLogger.ReplaceLogger(&logger)

	// Each connection to keep its own copy of protocol, because individual connections might fallback
	// to another protocol when a particular metal doesn't support new protocol
	// Each connection can also have it's own IP version because individual connections might fallback
	// to another IP version.
	err, shouldFallbackProtocol := e.serveTunnel(
		ctx,
		connLog,
		addr,
		connIndex,
		connectedFuse,
		protocolFallback,
		protocolFallback.protocol,
	)

	// Check if the connection error was from an IP issue with the host or
	// establishing a connection to the edge and if so, rotate the IP address.
	shouldRotateEdgeIP, cErr := e.edgeAddrHandler.ShouldGetNewAddress(connIndex, err)
	if shouldRotateEdgeIP {
		// rotate IP, but forcing internal state to assign a new IP to connection index.
		if _, err := e.edgeAddrs.GetDifferentAddr(int(connIndex), true); err != nil {
			return err
		}

		// In addition, if it is a connectivity error, and we have exhausted the configurable maximum edge IPs to rotate,
		// then just fallback protocol on next iteration run.
		connectivityErr, ok := cErr.(*ConnectivityError)
		if ok {
			shouldFallbackProtocol = connectivityErr.HasReachedMaxRetries()
		}
	}

	// set connection has re-connecting and log the next retrying backoff
	duration, ok := protocolFallback.GetMaxBackoffDuration(ctx)
	if !ok {
		return err
	}
	e.config.Observer.SendReconnect(connIndex)
	connLog.Logger().Info().Msgf("Retrying connection in up to %s", duration)

	select {
	case <-ctx.Done():
		return ctx.Err()
	case <-e.gracefulShutdownC:
		return nil
	case <-protocolFallback.BackoffTimer():
		// should we fallback protocol? If not, just return. Otherwise, set new protocol for next method call.
		if !shouldFallbackProtocol {
			return err
		}

		// If a single connection has connected with the current protocol, we know we know we don't have to fallback
		// to a different protocol.
		if e.tracker.HasConnectedWith(e.config.ProtocolSelector.Current()) {
			return err
		}

		if !selectNextProtocol(
			connLog.Logger(),
			protocolFallback,
			e.config.ProtocolSelector,
			err,
		) {
			return err
		}
	}

	return err
}

// protocolFallback is a wrapper around backoffHandler that will try fallback option when backoff reaches
// max retries
type protocolFallback struct {
	retry.BackoffHandler
	protocol   connection.Protocol
	inFallback bool
}

func (pf *protocolFallback) reset() {
	pf.ResetNow()
	pf.inFallback = false
}

func (pf *protocolFallback) fallback(fallback connection.Protocol) {
	pf.ResetNow()
	pf.protocol = fallback
	pf.inFallback = true
}

// selectNextProtocol picks connection protocol for the next retry iteration,
// returns true if it was able to pick the protocol, false if we are out of options and should stop retrying
func selectNextProtocol(
	connLog *zerolog.Logger,
	protocolBackoff *protocolFallback,
	selector connection.ProtocolSelector,
	cause error,
) bool {
	isQuicBroken := isQuicBroken(cause)
	_, hasFallback := selector.Fallback()

	if protocolBackoff.ReachedMaxRetries() || (hasFallback && isQuicBroken) {
		if isQuicBroken {
			connLog.Warn().Msg("If this log occurs persistently, and cloudflared is unable to connect to " +
				"Cloudflare Network with `quic` protocol, then most likely your machine/network is getting its egress " +
				"UDP to port 7844 (or others) blocked or dropped. Make sure to allow egress connectivity as per " +
				"https://developers.cloudflare.com/cloudflare-one/connections/connect-apps/configuration/ports-and-ips/\n" +
				"If you are using private routing to this Tunnel, then UDP (and Private DNS Resolution) will not work " +
				"unless your cloudflared can connect with Cloudflare Network with `quic`.")
		}

		fallback, hasFallback := selector.Fallback()
		if !hasFallback {
			return false
		}
		// Already using fallback protocol, no point to retry
		if protocolBackoff.protocol == fallback {
			return false
		}
		connLog.Info().Msgf("Switching to fallback protocol %s", fallback)
		protocolBackoff.fallback(fallback)
	} else if !protocolBackoff.inFallback {
		current := selector.Current()
		if protocolBackoff.protocol != current {
			protocolBackoff.protocol = current
			connLog.Info().Msgf("Changing protocol to %s", current)
		}
	}
	return true
}

func isQuicBroken(cause error) bool {
	var idleTimeoutError *quic.IdleTimeoutError
	if errors.As(cause, &idleTimeoutError) {
		return true
	}

	var transportError *quic.TransportError
	if errors.As(cause, &transportError) && strings.Contains(cause.Error(), "operation not permitted") {
		return true
	}

	return false
}

// ServeTunnel runs a single tunnel connection, returns nil on graceful shutdown,
// on error returns a flag indicating if error can be retried
func (e *EdgeTunnelServer) serveTunnel(
	ctx context.Context,
	connLog *ConnAwareLogger,
	addr *allregions.EdgeAddr,
	connIndex uint8,
	fuse *h2mux.BooleanFuse,
	backoff *protocolFallback,
	protocol connection.Protocol,
) (err error, recoverable bool) {
	// Treat panics as recoverable errors
	defer func() {
		if r := recover(); r != nil {
			var ok bool
			err, ok = r.(error)
			if !ok {
				err = fmt.Errorf("ServeTunnel: %v", r)
			}
			err = errors.Wrapf(err, "stack trace: %s", string(debug.Stack()))
			recoverable = true
		}
	}()

	defer e.config.Observer.SendDisconnect(connIndex)
	err, recoverable = e.serveConnection(
		ctx,
		connLog,
		addr,
		connIndex,
		fuse,
		backoff,
		protocol,
	)

	if err != nil {
		switch err := err.(type) {
		case connection.DupConnRegisterTunnelError:
			connLog.ConnAwareLogger().Err(err).Msg("Unable to establish connection.")
			// don't retry this connection anymore, let supervisor pick a new address
			return err, false
		case connection.ServerRegisterTunnelError:
			connLog.ConnAwareLogger().Err(err).Msg("Register tunnel error from server side")
			// Don't send registration error return from server to Sentry. They are
			// logged on server side
			if incidents := e.config.IncidentLookup.ActiveIncidents(); len(incidents) > 0 {
				connLog.ConnAwareLogger().Msg(activeIncidentsMsg(incidents))
			}
			return err.Cause, !err.Permanent
		case *connection.EdgeQuicDialError:
			return err, false
		case ReconnectSignal:
			connLog.Logger().Info().
				IPAddr(connection.LogFieldIPAddress, addr.UDP.IP).
				Uint8(connection.LogFieldConnIndex, connIndex).
				Msgf("Restarting connection due to reconnect signal in %s", err.Delay)
			err.DelayBeforeReconnect()
			return err, true
		default:
			if err == context.Canceled {
				connLog.Logger().Debug().Err(err).Msgf("Serve tunnel error")
				return err, false
			}
			connLog.ConnAwareLogger().Err(err).Msgf("Serve tunnel error")
			_, permanent := err.(unrecoverableError)
			return err, !permanent
		}
	}
	return nil, false
}

func (e *EdgeTunnelServer) serveConnection(
	ctx context.Context,
	connLog *ConnAwareLogger,
	addr *allregions.EdgeAddr,
	connIndex uint8,
	fuse *h2mux.BooleanFuse,
	backoff *protocolFallback,
	protocol connection.Protocol,
) (err error, recoverable bool) {
	connectedFuse := &connectedFuse{
		fuse:    fuse,
		backoff: backoff,
	}
	controlStream := connection.NewControlStream(
		e.config.Observer,
		connectedFuse,
		e.config.NamedTunnel,
		connIndex,
		addr.UDP.IP,
		nil,
		e.gracefulShutdownC,
		e.config.GracePeriod,
		protocol,
	)

	switch protocol {
	case connection.QUIC:
		connOptions := e.config.connectionOptions(addr.UDP.String(), uint8(backoff.Retries()))
		return e.serveQUIC(ctx,
			addr.UDP,
			connLog,
			connOptions,
			controlStream,
			connIndex)

<<<<<<< HEAD
	case connection.HTTP2, connection.HTTP2Warp:
		edgeConn, err := edgediscovery.DialEdge(ctx, dialTimeout, e.config.EdgeTLSConfigs[protocol], addr.TCP, e.edgeBindAddr)
=======
	case connection.HTTP2:
		edgeConn, err := edgediscovery.DialEdge(ctx, dialTimeout, e.config.EdgeTLSConfigs[protocol], addr.TCP)
>>>>>>> 68ef4ab2
		if err != nil {
			connLog.ConnAwareLogger().Err(err).Msg("Unable to establish connection with Cloudflare edge")
			return err, true
		}

		connOptions := e.config.connectionOptions(edgeConn.LocalAddr().String(), uint8(backoff.Retries()))
		if err := e.serveHTTP2(
			ctx,
			connLog,
			edgeConn,
			connOptions,
			controlStream,
			connIndex,
		); err != nil {
			return err, false
		}

	default:
		edgeConn, err := edgediscovery.DialEdge(ctx, dialTimeout, e.config.EdgeTLSConfigs[protocol], addr.TCP, e.edgeBindAddr)
		if err != nil {
			connLog.ConnAwareLogger().Err(err).Msg("Unable to establish connection with Cloudflare edge")
			return err, true
		}

		if err := e.serveH2mux(
			ctx,
			connLog,
			edgeConn,
			connIndex,
			connectedFuse,
		); err != nil {
			return err, false
		}
	}
	return
}

type unrecoverableError struct {
	err error
}

func (r unrecoverableError) Error() string {
	return r.err.Error()
}

func (e *EdgeTunnelServer) serveH2mux(
	ctx context.Context,
	connLog *ConnAwareLogger,
	edgeConn net.Conn,
	connIndex uint8,
	connectedFuse *connectedFuse,
) error {
	if e.config.NeedPQ {
		return unrecoverableError{errors.New("H2Mux transport does not support post-quantum")}
	}
	connLog.Logger().Debug().Msgf("Connecting via h2mux")
	// Returns error from parsing the origin URL or handshake errors
	handler, err, recoverable := connection.NewH2muxConnection(
		e.orchestrator,
		e.config.GracePeriod,
		e.config.MuxerConfig,
		edgeConn,
		connIndex,
		e.config.Observer,
		e.gracefulShutdownC,
		e.config.Log,
	)
	if err != nil {
		if !recoverable {
			return unrecoverableError{err}
		}
		return err
	}

	errGroup, serveCtx := errgroup.WithContext(ctx)

	errGroup.Go(func() error {
		connOptions := e.config.connectionOptions(edgeConn.LocalAddr().String(), uint8(connectedFuse.backoff.Retries()))
		return handler.ServeNamedTunnel(serveCtx, e.config.NamedTunnel, connOptions, connectedFuse)
	})

	errGroup.Go(func() error {
		err := listenReconnect(serveCtx, e.reconnectCh, e.gracefulShutdownC)
		if err != nil {
			// forcefully break the connection (this is only used for testing)
			// errgroup will return context canceled for the handler.ServeClassicTunnel
			connLog.Logger().Debug().Msg("Forcefully breaking h2mux connection")
		}
		return err
	})

	return errGroup.Wait()
}

func (e *EdgeTunnelServer) serveHTTP2(
	ctx context.Context,
	connLog *ConnAwareLogger,
	tlsServerConn net.Conn,
	connOptions *tunnelpogs.ConnectionOptions,
	controlStreamHandler connection.ControlStreamHandler,
	connIndex uint8,
) error {
	if e.config.NeedPQ {
		return unrecoverableError{errors.New("HTTP/2 transport does not support post-quantum")}
	}

	connLog.Logger().Debug().Msgf("Connecting via http2")
	h2conn := connection.NewHTTP2Connection(
		tlsServerConn,
		e.orchestrator,
		connOptions,
		e.config.Observer,
		connIndex,
		controlStreamHandler,
		e.config.Log,
	)

	errGroup, serveCtx := errgroup.WithContext(ctx)
	errGroup.Go(func() error {
		return h2conn.Serve(serveCtx)
	})

	errGroup.Go(func() error {
		err := listenReconnect(serveCtx, e.reconnectCh, e.gracefulShutdownC)
		if err != nil {
			// forcefully break the connection (this is only used for testing)
			// errgroup will return context canceled for the h2conn.Serve
			connLog.Logger().Debug().Msg("Forcefully breaking http2 connection")
		}
		return err
	})

	return errGroup.Wait()
}

func (e *EdgeTunnelServer) serveQUIC(
	ctx context.Context,
	edgeAddr *net.UDPAddr,
	connLogger *ConnAwareLogger,
	connOptions *tunnelpogs.ConnectionOptions,
	controlStreamHandler connection.ControlStreamHandler,
	connIndex uint8,
) (err error, recoverable bool) {
	tlsConfig := e.config.EdgeTLSConfigs[connection.QUIC]

	if e.config.NeedPQ {
		// If the user passes the -post-quantum flag, we override
		// CurvePreferences to only support hybrid post-quantum key agreements.
		cs := make([]tls.CurveID, len(PQKexes))
		copy(cs, PQKexes[:])

		// It is unclear whether Kyber512 or Kyber768 will become the standard.
		// Kyber768 is a bit bigger (and doesn't fit in one initial
		// datagram anymore). We're enabling both, but pick randomly which
		// one to put first. (TLS will use the first one in the list
		// and allows a fallback to the second.)
		cs[0], cs[e.config.PQKexIdx] = cs[e.config.PQKexIdx], cs[0]
		tlsConfig.CurvePreferences = cs
	}

	quicConfig := &quic.Config{
		HandshakeIdleTimeout:  quicpogs.HandshakeIdleTimeout,
		MaxIdleTimeout:        quicpogs.MaxIdleTimeout,
		KeepAlivePeriod:       quicpogs.MaxIdlePingPeriod,
		MaxIncomingStreams:    connection.MaxConcurrentStreams,
		MaxIncomingUniStreams: connection.MaxConcurrentStreams,
		EnableDatagrams:       true,
		MaxDatagramFrameSize:  quicpogs.MaxDatagramFrameSize,
		Tracer:                quicpogs.NewClientTracer(connLogger.Logger(), connIndex),
	}

	quicConn, err := connection.NewQUICConnection(
		quicConfig,
		edgeAddr,
		e.edgeBindAddr,
		connIndex,
		tlsConfig,
		e.orchestrator,
		connOptions,
		controlStreamHandler,
		connLogger.Logger(),
		e.config.PacketConfig)
	if err != nil {
		if e.config.NeedPQ {
			handlePQTunnelError(err, e.config)
		}

		connLogger.ConnAwareLogger().Err(err).Msgf("Failed to create new quic connection")
		return err, true
	}

	errGroup, serveCtx := errgroup.WithContext(ctx)
	errGroup.Go(func() error {
		err := quicConn.Serve(serveCtx)
		if err != nil {
			connLogger.ConnAwareLogger().Err(err).Msg("Failed to serve quic connection")
		}
		return err
	})

	errGroup.Go(func() error {
		err := listenReconnect(serveCtx, e.reconnectCh, e.gracefulShutdownC)
		if err != nil {
			// forcefully break the connection (this is only used for testing)
			// errgroup will return context canceled for the quicConn.Serve
			connLogger.Logger().Debug().Msg("Forcefully breaking quic connection")
		}
		return err
	})

	return errGroup.Wait(), false
}

func listenReconnect(ctx context.Context, reconnectCh <-chan ReconnectSignal, gracefulShutdownCh <-chan struct{}) error {
	select {
	case reconnect := <-reconnectCh:
		return reconnect
	case <-gracefulShutdownCh:
		return nil
	case <-ctx.Done():
		return nil
	}
}

type connectedFuse struct {
	fuse    *h2mux.BooleanFuse
	backoff *protocolFallback
}

func (cf *connectedFuse) Connected() {
	cf.fuse.Fuse(true)
	cf.backoff.reset()
}

func (cf *connectedFuse) IsConnected() bool {
	return cf.fuse.Value()
}

func activeIncidentsMsg(incidents []Incident) string {
	preamble := "There is an active Cloudflare incident that may be related:"
	if len(incidents) > 1 {
		preamble = "There are active Cloudflare incidents that may be related:"
	}
	incidentStrings := []string{}
	for _, incident := range incidents {
		incidentString := fmt.Sprintf("%s (%s)", incident.Name, incident.URL())
		incidentStrings = append(incidentStrings, incidentString)
	}
	return preamble + " " + strings.Join(incidentStrings, "; ")
}<|MERGE_RESOLUTION|>--- conflicted
+++ resolved
@@ -498,13 +498,8 @@
 			controlStream,
 			connIndex)
 
-<<<<<<< HEAD
-	case connection.HTTP2, connection.HTTP2Warp:
+	case connection.HTTP2:
 		edgeConn, err := edgediscovery.DialEdge(ctx, dialTimeout, e.config.EdgeTLSConfigs[protocol], addr.TCP, e.edgeBindAddr)
-=======
-	case connection.HTTP2:
-		edgeConn, err := edgediscovery.DialEdge(ctx, dialTimeout, e.config.EdgeTLSConfigs[protocol], addr.TCP)
->>>>>>> 68ef4ab2
 		if err != nil {
 			connLog.ConnAwareLogger().Err(err).Msg("Unable to establish connection with Cloudflare edge")
 			return err, true
