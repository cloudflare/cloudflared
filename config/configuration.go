package config

import (
	"encoding/json"
	"fmt"
	"io"
	"net/url"
	"os"
	"path/filepath"
	"runtime"
	"strconv"
	"time"

	homedir "github.com/mitchellh/go-homedir"
	"github.com/pkg/errors"
	"github.com/rs/zerolog"
	"github.com/urfave/cli/v2"
	yaml "gopkg.in/yaml.v3"

	"github.com/cloudflare/cloudflared/validation"
)

var (
	// DefaultConfigFiles is the file names from which we attempt to read configuration.
	DefaultConfigFiles = []string{"config.yml", "config.yaml"}

	// DefaultUnixConfigLocation is the primary location to find a config file
	DefaultUnixConfigLocation = "/usr/local/etc/cloudflared"

	// DefaultUnixLogLocation is the primary location to find log files
	DefaultUnixLogLocation = "/var/log/cloudflared"

	// Launchd doesn't set root env variables, so there is default
	// Windows default config dir was ~/cloudflare-warp in documentation; let's keep it compatible
	defaultUserConfigDirs = []string{"~/.cloudflared", "~/.cloudflare-warp", "~/cloudflare-warp"}
	defaultNixConfigDirs  = []string{"/etc/cloudflared", DefaultUnixConfigLocation}

	ErrNoConfigFile = fmt.Errorf("Cannot determine default configuration path. No file %v in %v", DefaultConfigFiles, DefaultConfigSearchDirectories())
)

const (
	DefaultCredentialFile = "cert.pem"

	// BastionFlag is to enable bastion, or jump host, operation
	BastionFlag = "bastion"
)

// DefaultConfigDirectory returns the default directory of the config file
func DefaultConfigDirectory() string {
	if runtime.GOOS == "windows" {
		path := os.Getenv("CFDPATH")
		if path == "" {
			path = filepath.Join(os.Getenv("ProgramFiles(x86)"), "cloudflared")
			if _, err := os.Stat(path); os.IsNotExist(err) { // doesn't exist, so return an empty failure string
				return ""
			}
		}
		return path
	}
	return DefaultUnixConfigLocation
}

// DefaultLogDirectory returns the default directory for log files
func DefaultLogDirectory() string {
	if runtime.GOOS == "windows" {
		return DefaultConfigDirectory()
	}
	return DefaultUnixLogLocation
}

// DefaultConfigPath returns the default location of a config file
func DefaultConfigPath() string {
	dir := DefaultConfigDirectory()
	if dir == "" {
		return DefaultConfigFiles[0]
	}
	return filepath.Join(dir, DefaultConfigFiles[0])
}

// DefaultConfigSearchDirectories returns the default folder locations of the config
func DefaultConfigSearchDirectories() []string {
	dirs := make([]string, len(defaultUserConfigDirs))
	copy(dirs, defaultUserConfigDirs)
	if runtime.GOOS != "windows" {
		dirs = append(dirs, defaultNixConfigDirs...)
	}
	return dirs
}

// FileExists checks to see if a file exist at the provided path.
func FileExists(path string) (bool, error) {
	f, err := os.Open(path)
	if err != nil {
		if os.IsNotExist(err) {
			// ignore missing files
			return false, nil
		}
		return false, err
	}
	_ = f.Close()
	return true, nil
}

// FindDefaultConfigPath returns the first path that contains a config file.
// If none of the combination of DefaultConfigSearchDirectories() and DefaultConfigFiles
// contains a config file, return empty string.
func FindDefaultConfigPath() string {
	for _, configDir := range DefaultConfigSearchDirectories() {
		for _, configFile := range DefaultConfigFiles {
			dirPath, err := homedir.Expand(configDir)
			if err != nil {
				continue
			}
			path := filepath.Join(dirPath, configFile)
			if ok, _ := FileExists(path); ok {
				return path
			}
		}
	}
	return ""
}

// FindOrCreateConfigPath returns the first path that contains a config file
// or creates one in the primary default path if it doesn't exist
func FindOrCreateConfigPath() string {
	path := FindDefaultConfigPath()

	if path == "" {
		// create the default directory if it doesn't exist
		path = DefaultConfigPath()
		if err := os.MkdirAll(filepath.Dir(path), os.ModePerm); err != nil {
			return ""
		}

		// write a new config file out
		file, err := os.Create(path)
		if err != nil {
			return ""
		}
		defer file.Close()

		logDir := DefaultLogDirectory()
		_ = os.MkdirAll(logDir, os.ModePerm) // try and create it. Doesn't matter if it succeed or not, only byproduct will be no logs

		c := Root{
			LogDirectory: logDir,
		}
		if err := yaml.NewEncoder(file).Encode(&c); err != nil {
			return ""
		}
	}

	return path
}

// ValidateUnixSocket ensures --unix-socket param is used exclusively
// i.e. it fails if a user specifies both --url and --unix-socket
func ValidateUnixSocket(c *cli.Context) (string, error) {
	if c.IsSet("unix-socket") && (c.IsSet("url") || c.NArg() > 0) {
		return "", errors.New("--unix-socket must be used exclusivly.")
	}
	return c.String("unix-socket"), nil
}

// ValidateUrl will validate url flag correctness. It can be either from --url or argument
// Notice ValidateUnixSocket, it will enforce --unix-socket is not used with --url or argument
func ValidateUrl(c *cli.Context, allowURLFromArgs bool) (*url.URL, error) {
	var url = c.String("url")
	if allowURLFromArgs && c.NArg() > 0 {
		if c.IsSet("url") {
			return nil, errors.New("Specified origin urls using both --url and argument. Decide which one you want, I can only support one.")
		}
		url = c.Args().Get(0)
	}
	validUrl, err := validation.ValidateUrl(url)
	return validUrl, err
}

type UnvalidatedIngressRule struct {
<<<<<<< HEAD
	Hostname      string              `json:"hostname"`
	Path          string              `json:"path"`
	Service       string              `json:"service"`
	Location      string              `json:"location"`
=======
	Hostname      string              `json:"hostname,omitempty"`
	Path          string              `json:"path,omitempty"`
	Service       string              `json:"service,omitempty"`
>>>>>>> 4b6437cc
	OriginRequest OriginRequestConfig `yaml:"originRequest" json:"originRequest"`
}

// OriginRequestConfig is a set of optional fields that users may set to
// customize how cloudflared sends requests to origin services. It is used to set
// up general config that apply to all rules, and also, specific per-rule
// config.
// Note:
// - To specify a time.Duration in go-yaml, use e.g. "3s" or "24h".
// - To specify a time.Duration in json, use int64 of the nanoseconds
type OriginRequestConfig struct {
	// HTTP proxy timeout for establishing a new connection
	ConnectTimeout *CustomDuration `yaml:"connectTimeout" json:"connectTimeout,omitempty"`
	// HTTP proxy timeout for completing a TLS handshake
	TLSTimeout *CustomDuration `yaml:"tlsTimeout" json:"tlsTimeout,omitempty"`
	// HTTP proxy TCP keepalive duration
	TCPKeepAlive *CustomDuration `yaml:"tcpKeepAlive" json:"tcpKeepAlive,omitempty"`
	// HTTP proxy should disable "happy eyeballs" for IPv4/v6 fallback
	NoHappyEyeballs *bool `yaml:"noHappyEyeballs" json:"noHappyEyeballs,omitempty"`
	// HTTP proxy maximum keepalive connection pool size
	KeepAliveConnections *int `yaml:"keepAliveConnections" json:"keepAliveConnections,omitempty"`
	// HTTP proxy timeout for closing an idle connection
	KeepAliveTimeout *CustomDuration `yaml:"keepAliveTimeout" json:"keepAliveTimeout,omitempty"`
	// Sets the HTTP Host header for the local webserver.
	HTTPHostHeader *string `yaml:"httpHostHeader" json:"httpHostHeader,omitempty"`
	// Hostname on the origin server certificate.
	OriginServerName *string `yaml:"originServerName" json:"originServerName,omitempty"`
	// Path to the CA for the certificate of your origin.
	// This option should be used only if your certificate is not signed by Cloudflare.
	CAPool *string `yaml:"caPool" json:"caPool,omitempty"`
	// Disables TLS verification of the certificate presented by your origin.
	// Will allow any certificate from the origin to be accepted.
	// Note: The connection from your machine to Cloudflare's Edge is still encrypted.
	NoTLSVerify *bool `yaml:"noTLSVerify" json:"noTLSVerify,omitempty"`
	// Disables chunked transfer encoding.
	// Useful if you are running a WSGI server.
	DisableChunkedEncoding *bool `yaml:"disableChunkedEncoding" json:"disableChunkedEncoding,omitempty"`
	// Runs as jump host
	BastionMode *bool `yaml:"bastionMode" json:"bastionMode,omitempty"`
	// Listen address for the proxy.
	ProxyAddress *string `yaml:"proxyAddress" json:"proxyAddress,omitempty"`
	// Listen port for the proxy.
	ProxyPort *uint `yaml:"proxyPort" json:"proxyPort,omitempty"`
	// Valid options are 'socks' or empty.
	ProxyType *string `yaml:"proxyType" json:"proxyType,omitempty"`
	// IP rules for the proxy service
	IPRules []IngressIPRule `yaml:"ipRules" json:"ipRules,omitempty"`
}

type IngressIPRule struct {
	Prefix *string `yaml:"prefix" json:"prefix"`
	Ports  []int   `yaml:"ports" json:"ports"`
	Allow  bool    `yaml:"allow" json:"allow"`
}

type Configuration struct {
	TunnelID      string `yaml:"tunnel"`
	Ingress       []UnvalidatedIngressRule
	WarpRouting   WarpRoutingConfig   `yaml:"warp-routing"`
	OriginRequest OriginRequestConfig `yaml:"originRequest"`
	sourceFile    string
}

type WarpRoutingConfig struct {
	Enabled bool `yaml:"enabled" json:"enabled"`
}

type configFileSettings struct {
	Configuration `yaml:",inline"`
	// older settings will be aggregated into the generic map, should be read via cli.Context
	Settings map[string]interface{} `yaml:",inline"`
}

func (c *Configuration) Source() string {
	return c.sourceFile
}

func (c *configFileSettings) Int(name string) (int, error) {
	if raw, ok := c.Settings[name]; ok {
		if v, ok := raw.(int); ok {
			return v, nil
		}
		return 0, fmt.Errorf("expected int found %T for %s", raw, name)
	}
	return 0, nil
}

func (c *configFileSettings) Duration(name string) (time.Duration, error) {
	if raw, ok := c.Settings[name]; ok {
		switch v := raw.(type) {
		case time.Duration:
			return v, nil
		case string:
			return time.ParseDuration(v)
		}
		return 0, fmt.Errorf("expected duration found %T for %s", raw, name)
	}
	return 0, nil
}

func (c *configFileSettings) Float64(name string) (float64, error) {
	if raw, ok := c.Settings[name]; ok {
		if v, ok := raw.(float64); ok {
			return v, nil
		}
		return 0, fmt.Errorf("expected float found %T for %s", raw, name)
	}
	return 0, nil
}

func (c *configFileSettings) String(name string) (string, error) {
	if raw, ok := c.Settings[name]; ok {
		if v, ok := raw.(string); ok {
			return v, nil
		}
		return "", fmt.Errorf("expected string found %T for %s", raw, name)
	}
	return "", nil
}

func (c *configFileSettings) StringSlice(name string) ([]string, error) {
	if raw, ok := c.Settings[name]; ok {
		if slice, ok := raw.([]interface{}); ok {
			strSlice := make([]string, len(slice))
			for i, v := range slice {
				str, ok := v.(string)
				if !ok {
					return nil, fmt.Errorf("expected string, found %T for %v", i, v)
				}
				strSlice[i] = str
			}
			return strSlice, nil
		}
		return nil, fmt.Errorf("expected string slice found %T for %s", raw, name)
	}
	return nil, nil
}

func (c *configFileSettings) IntSlice(name string) ([]int, error) {
	if raw, ok := c.Settings[name]; ok {
		if slice, ok := raw.([]interface{}); ok {
			intSlice := make([]int, len(slice))
			for i, v := range slice {
				str, ok := v.(int)
				if !ok {
					return nil, fmt.Errorf("expected int, found %T for %v ", v, v)
				}
				intSlice[i] = str
			}
			return intSlice, nil
		}
		if v, ok := raw.([]int); ok {
			return v, nil
		}
		return nil, fmt.Errorf("expected int slice found %T for %s", raw, name)
	}
	return nil, nil
}

func (c *configFileSettings) Generic(name string) (cli.Generic, error) {
	return nil, errors.New("option type Generic not supported")
}

func (c *configFileSettings) Bool(name string) (bool, error) {
	if raw, ok := c.Settings[name]; ok {
		if v, ok := raw.(bool); ok {
			return v, nil
		}
		return false, fmt.Errorf("expected boolean found %T for %s", raw, name)
	}
	return false, nil
}

var configuration configFileSettings

func GetConfiguration() *Configuration {
	return &configuration.Configuration
}

// ReadConfigFile returns InputSourceContext initialized from the configuration file.
// On repeat calls returns with the same file, returns without reading the file again; however,
// if value of "config" flag changes, will read the new config file
func ReadConfigFile(c *cli.Context, log *zerolog.Logger) (settings *configFileSettings, warnings string, err error) {
	configFile := c.String("config")
	if configuration.Source() == configFile || configFile == "" {
		if configuration.Source() == "" {
			return nil, "", ErrNoConfigFile
		}
		return &configuration, "", nil
	}

	log.Debug().Msgf("Loading configuration from %s", configFile)
	file, err := os.Open(configFile)
	if err != nil {
		if os.IsNotExist(err) {
			err = ErrNoConfigFile
		}
		return nil, "", err
	}
	defer file.Close()
	if err := yaml.NewDecoder(file).Decode(&configuration); err != nil {
		if err == io.EOF {
			log.Error().Msgf("Configuration file %s was empty", configFile)
			return &configuration, "", nil
		}
		return nil, "", errors.Wrap(err, "error parsing YAML in config file at "+configFile)
	}
	configuration.sourceFile = configFile

	// Parse it again, with strict mode, to find warnings.
	if file, err := os.Open(configFile); err == nil {
		decoder := yaml.NewDecoder(file)
		decoder.KnownFields(true)
		var unusedConfig configFileSettings
		if err := decoder.Decode(&unusedConfig); err != nil {
			warnings = err.Error()
		}
	}

	return &configuration, warnings, nil
}

// A CustomDuration is a Duration that has custom serialization for JSON.
// JSON in Javascript assumes that int fields are 32 bits and Duration fields are deserialized assuming that numbers
// are in nanoseconds, which in 32bit integers limits to just 2 seconds.
// This type assumes that when serializing/deserializing from JSON, that the number is in seconds, while it maintains
// the YAML serde assumptions.
type CustomDuration struct {
	time.Duration
}

func (s CustomDuration) MarshalJSON() ([]byte, error) {
	return json.Marshal(s.Duration.Seconds())
}

func (s *CustomDuration) UnmarshalJSON(data []byte) error {
	seconds, err := strconv.ParseInt(string(data), 10, 64)
	if err != nil {
		return err
	}

	s.Duration = time.Duration(seconds * int64(time.Second))
	return nil
}

func (s *CustomDuration) MarshalYAML() (interface{}, error) {
	return s.Duration.String(), nil
}

func (s *CustomDuration) UnmarshalYAML(unmarshal func(interface{}) error) error {
	return unmarshal(&s.Duration)
}<|MERGE_RESOLUTION|>--- conflicted
+++ resolved
@@ -177,16 +177,10 @@
 }
 
 type UnvalidatedIngressRule struct {
-<<<<<<< HEAD
-	Hostname      string              `json:"hostname"`
-	Path          string              `json:"path"`
-	Service       string              `json:"service"`
-	Location      string              `json:"location"`
-=======
 	Hostname      string              `json:"hostname,omitempty"`
 	Path          string              `json:"path,omitempty"`
 	Service       string              `json:"service,omitempty"`
->>>>>>> 4b6437cc
+	Location      string              `json:"location,omitempty"`
 	OriginRequest OriginRequestConfig `yaml:"originRequest" json:"originRequest"`
 }
 
