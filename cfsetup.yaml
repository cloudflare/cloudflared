pinned_go: &pinned_go go=1.12.9-1
build_dir: &build_dir /cfsetup_build
default-flavor: stretch
stretch: &stretch
  build:
    build_dir: *build_dir
    builddeps:
      - *pinned_go
      - build-essential
    post-cache:
      - export GOOS=linux
      - export GOARCH=amd64
      - make cloudflared
  build-deb:
    build_dir: *build_dir
    builddeps:
      - *pinned_go
      - build-essential
      - fakeroot
      - rubygem-fpm
    post-cache:
      - export GOOS=linux
      - export GOARCH=amd64
      - make cloudflared-deb
  release-linux-amd64:
    build_dir: *build_dir
    builddeps:
      - *pinned_go
      - build-essential
    post-cache:
      - export GOOS=linux
      - export GOARCH=amd64
      - make release
  github-release-linux-amd64:
    build_dir: *build_dir
    builddeps:
      - *pinned_go
      - build-essential
      - python3-setuptools
      - python3-pip
    post-cache:
      - pip3 install pygithub
      - export GOOS=linux
      - export GOARCH=amd64
      - make github-release
  release-linux-armv6:
    build_dir: *build_dir
    builddeps:
      - *pinned_go
      - crossbuild-essential-armhf
      - gcc-arm-linux-gnueabihf
    post-cache:
      - export GOOS=linux
      - export GOARCH=arm
      - export CC=arm-linux-gnueabihf-gcc
      - make release
<<<<<<< HEAD
  release-linux-arm64:
    build_dir: *build_dir
    builddeps:
      - *pinned_go
      - build-essential
      - gcc-aarch64-linux-gnu
    post-cache:
      - export GOOS=linux
      - export GOARCH=arm64
      - export CC=gcc-aarch64-linux-gnu
      - make release
=======
  github-release-linux-armv6:
    build_dir: *build_dir
    builddeps:
      - *pinned_go
      - crossbuild-essential-armhf
      - gcc-arm-linux-gnueabihf
      - python3-setuptools
      - python3-pip
    post-cache:
      - pip3 install pygithub
      - export GOOS=linux
      - export GOARCH=arm
      - export CC=arm-linux-gnueabihf-gcc
      - make github-release
>>>>>>> 0c65daaa
  release-linux-386:
    build_dir: *build_dir
    builddeps:
      - *pinned_go
      - gcc-multilib
    post-cache:
      - export GOOS=linux
      - export GOARCH=386
      - make release
  github-release-linux-386:
    build_dir: *build_dir
    builddeps:
      - *pinned_go
      - gcc-multilib
      - python3-setuptools
      - python3-pip
    post-cache:
      - pip3 install pygithub
      - export GOOS=linux
      - export GOARCH=386
      - make github-release
  release-windows-amd64:
    build_dir: *build_dir
    builddeps:
      - *pinned_go
      - gcc-mingw-w64
    post-cache:
      - export GOOS=windows
      - export GOARCH=amd64
      - export CC=x86_64-w64-mingw32-gcc
      - make release
  github-release-windows-amd64:
    build_dir: *build_dir
    builddeps:
      - *pinned_go
      - gcc-mingw-w64
      - python3-setuptools
      - python3-pip
    post-cache:
      - pip3 install pygithub
      - export GOOS=windows
      - export GOARCH=amd64
      - export CC=x86_64-w64-mingw32-gcc
      - make github-release
  release-windows-386:
    build_dir: *build_dir
    builddeps:
      - *pinned_go
      - gcc-mingw-w64
    post-cache:
      - export GOOS=windows
      - export GOARCH=386
      - export CC=i686-w64-mingw32-gcc-win32
      - make release
  github-release-windows-386:
    build_dir: *build_dir
    builddeps:
      - *pinned_go
      - gcc-mingw-w64
      - python3-setuptools
      - python3-pip
    post-cache:
      - pip3 install pygithub
      - export GOOS=windows
      - export GOARCH=386
      - export CC=i686-w64-mingw32-gcc-win32
      - make github-release
  test:
    build_dir: *build_dir
    builddeps:
      - *pinned_go
      - build-essential
    post-cache:
      - export GOOS=linux
      - export GOARCH=amd64
      # cd to a non-module directory: https://github.com/golang/go/issues/24250
      - (cd / && go get github.com/BurntSushi/go-sumtype)
      - export PATH="$HOME/go/bin:$PATH"
      - make test
  update-homebrew:
    builddeps:
      - openssh-client
      - s3cmd
    post-cache:
      - .teamcity/update-homebrew.sh

jessie: *stretch

buster: *stretch

# cfsetup compose
default-stack: test_dbconnect
test_dbconnect:
  compose:
    up-args:
      - --renew-anon-volumes
      - --abort-on-container-exit
      - --exit-code-from=cloudflared
    files:
      - dbconnect_tests/dbconnect.yaml<|MERGE_RESOLUTION|>--- conflicted
+++ resolved
@@ -54,7 +54,6 @@
       - export GOARCH=arm
       - export CC=arm-linux-gnueabihf-gcc
       - make release
-<<<<<<< HEAD
   release-linux-arm64:
     build_dir: *build_dir
     builddeps:
@@ -66,7 +65,6 @@
       - export GOARCH=arm64
       - export CC=gcc-aarch64-linux-gnu
       - make release
-=======
   github-release-linux-armv6:
     build_dir: *build_dir
     builddeps:
@@ -81,7 +79,6 @@
       - export GOARCH=arm
       - export CC=arm-linux-gnueabihf-gcc
       - make github-release
->>>>>>> 0c65daaa
   release-linux-386:
     build_dir: *build_dir
     builddeps:
