--- conflicted
+++ resolved
@@ -777,17 +777,16 @@
 			Hidden:  FipsEnabled,
 		}),
 		altsrc.NewBoolFlag(&cli.BoolFlag{
-<<<<<<< HEAD
 			Name:    "warp-routing",
 			Usage:   "Enable WARP routing",
 			EnvVars: []string{"TUNNEL_WARP_ROUTING"},
 			Hidden:  shouldHide,
-=======
+		}),
+    altsrc.NewBoolFlag(&cli.BoolFlag{
 			Name:    "management-diagnostics",
 			Usage:   "Enables the in-depth diagnostic routes to be made available over the management service (/debug/pprof, /metrics, etc.)",
 			EnvVars: []string{"TUNNEL_MANAGEMENT_DIAGNOSTICS"},
 			Value:   false,
->>>>>>> 0096f261
 		}),
 		selectProtocolFlag,
 		overwriteDNSFlag,
