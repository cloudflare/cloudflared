--- conflicted
+++ resolved
@@ -120,14 +120,8 @@
 	return file, false, err
 }
 
-<<<<<<< HEAD
-func copyCertificate(configDir string) error {
-	// Copy certificate
-	destCredentialPath := filepath.Join(configDir, warp.DefaultCredentialFilename)
-=======
 func copyCertificate(srcConfigDir, destConfigDir string) error {
-	destCredentialPath := filepath.Join(destConfigDir, credentialFile)
->>>>>>> 96dd6cc3
+	destCredentialPath := filepath.Join(destConfigDir, warp.DefaultCredentialFilename)
 	destFile, exists, err := openFile(destCredentialPath, true)
 	if err != nil {
 		return err
@@ -137,11 +131,7 @@
 	}
 	defer destFile.Close()
 
-<<<<<<< HEAD
-	srcCredentialPath := filepath.Join(warp.DefaultConfigDir, warp.DefaultCredentialFilename)
-=======
-	srcCredentialPath := filepath.Join(srcConfigDir, credentialFile)
->>>>>>> 96dd6cc3
+	srcCredentialPath := filepath.Join(srcConfigDir, warp.DefaultCredentialFilename)
 	srcFile, _, err := openFile(srcCredentialPath, false)
 	if err != nil {
 		return err
@@ -178,11 +168,7 @@
 	}
 	defer destFile.Close()
 
-<<<<<<< HEAD
-	srcConfigPath := filepath.Join(warp.DefaultConfigDir, configFile)
-=======
 	srcConfigPath := filepath.Join(defaultConfigDir, defaultConfigFile)
->>>>>>> 96dd6cc3
 	srcFile, _, err := openFile(srcConfigPath, false)
 	if err != nil {
 		fmt.Println("Your service needs a config file that at least specifies the hostname option.")
