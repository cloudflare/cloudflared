--- conflicted
+++ resolved
@@ -28,13 +28,11 @@
 	"github.com/pkg/errors"
 )
 
-const sentryDSN = "https://56a9c9fa5c364ab28f34b14f35ea0f1b:3e8827f6f9f740738eb11138f7bebb68@sentry.io/189878"
-<<<<<<< HEAD
-const configFile = "config.yml"
-=======
-const credentialFile = "cert.pem"
-const quickStartUrl = "https://developers.cloudflare.com/warp/quickstart/quickstart/"
->>>>>>> 96dd6cc3
+const (
+	sentryDSN     = "https://56a9c9fa5c364ab28f34b14f35ea0f1b:3e8827f6f9f740738eb11138f7bebb68@sentry.io/189878"
+	configFile    = "config.yml"
+	quickStartUrl = "https://developers.cloudflare.com/warp/quickstart/quickstart/"
+)
 
 var listeners = gracenet.Net{}
 var Version = "DEV"
@@ -120,11 +118,7 @@
 			Name:    "origincert",
 			Usage:   "Path to the certificate generated for your origin when you run cloudflare-warp login.",
 			EnvVars: []string{"TUNNEL_ORIGIN_CERT"},
-<<<<<<< HEAD
-			Value:   filepath.Join(warp.DefaultConfigDir, warp.DefaultCredentialFilename),
-=======
 			Value:   findDefaultOriginCertPath(),
->>>>>>> 96dd6cc3
 		}),
 		altsrc.NewStringFlag(&cli.StringFlag{
 			Name:    "url",
@@ -373,15 +367,7 @@
 
 	tags, err := NewTagSliceFromCLI(c.StringSlice("tag"))
 	if err != nil {
-<<<<<<< HEAD
 		Log.WithError(err).Fatal("Tag parse failure")
-=======
-		Log.WithError(err).Fatal("Invalid hostname")
-	}
-	clientID := c.String("id")
-	if !c.IsSet("id") {
-		clientID = generateRandomClientID()
->>>>>>> 96dd6cc3
 	}
 
 	validURL, err := validateUrl(c)
@@ -418,19 +404,17 @@
 	if err != nil {
 		Log.WithError(err).Fatal("Error opening metrics server listener")
 	}
-<<<<<<< HEAD
 	go func() {
 		errC <- metrics.ServeMetrics(metricsListener, shutdownC)
 		wg.Done()
 	}()
-=======
-	ok, err := fileExists(originCertPath)
-	if err != nil {
-		Log.Fatalf("Cannot check if origin cert exists at path %s", c.String("origincert"))
-	}
-	if !ok {
-		Log.Fatalf(`Cannot find a valid certificate for your origin at the path:
->>>>>>> 96dd6cc3
+
+	// ok, err := fileExists(originCertPath)
+	// if err != nil {
+	// 	Log.Fatalf("Cannot check if origin cert exists at path %s", c.String("origincert"))
+	// }
+	// if !ok {
+	// 	Log.Fatalf(`Cannot find a valid certificate for your origin at the path:
 
 	tlsConfig := tlsconfig.CLIFlags{RootCA: "cacert"}.GetConfig(c)
 
@@ -448,44 +432,6 @@
 			Timeout:   c.Duration("proxy-connect-timeout"),
 			KeepAlive: c.Duration("proxy-tcp-keepalive"),
 			DualStack: !c.Bool("proxy-no-happy-eyeballs"),
-<<<<<<< HEAD
-=======
-		}).DialContext,
-		MaxIdleConns:          c.Int("proxy-keepalive-connections"),
-		IdleConnTimeout:       c.Duration("proxy-keepalive-timeout"),
-		TLSHandshakeTimeout:   c.Duration("proxy-tls-timeout"),
-		ExpectContinueTimeout: 1 * time.Second,
-		TLSClientConfig:       &tls.Config{RootCAs: tlsconfig.LoadOriginCertsPool()},
-	}
-
-	if !c.IsSet("hello-world") && c.IsSet("origin-server-name") {
-		httpTransport.TLSClientConfig.ServerName = c.String("origin-server-name")
-	}
-
-	tunnelConfig := &origin.TunnelConfig{
-		EdgeAddrs:         c.StringSlice("edge"),
-		OriginUrl:         url,
-		Hostname:          hostname,
-		OriginCert:        originCert,
-		TlsConfig:         tlsconfig.CreateTunnelConfig(c, c.StringSlice("edge")),
-		ClientTlsConfig:   httpTransport.TLSClientConfig,
-		Retries:           c.Uint("retries"),
-		HeartbeatInterval: c.Duration("heartbeat-interval"),
-		MaxHeartbeats:     c.Uint64("heartbeat-count"),
-		ClientID:          clientID,
-		ReportedVersion:   Version,
-		LBPool:            c.String("lb-pool"),
-		Tags:              tags,
-		HAConnections:     c.Int("ha-connections"),
-		HTTPTransport:     httpTransport,
-		Metrics:           tunnelMetrics,
-		MetricsUpdateFreq: c.Duration("metrics-update-freq"),
-		ProtocolLogger:    protoLogger,
-		Logger:            Log,
-		IsAutoupdated:     c.Bool("is-autoupdated"),
-	}
-	connectedSignal := make(chan struct{})
->>>>>>> 96dd6cc3
 
 			MaxIdleConns:        c.Int("proxy-keepalive-connections"),
 			IdleConnTimeout:     c.Duration("proxy-keepalive-timeout"),
@@ -610,26 +556,11 @@
 // (differs by OS for legacy reasons) contains a cert.pem file, return empty string
 func findDefaultOriginCertPath() string {
 	for _, defaultConfigDir := range defaultConfigDirs {
-		originCertPath, _ := homedir.Expand(filepath.Join(defaultConfigDir, credentialFile))
+		originCertPath, _ := homedir.Expand(filepath.Join(defaultConfigDir, warp.DefaultCredentialFilename))
 		if ok, _ := fileExists(originCertPath); ok {
 			return originCertPath
 		}
 	}
-<<<<<<< HEAD
-	dirPath, err := homedir.Expand(warp.DefaultConfigDir)
-	if err != nil {
-		return nil, nil
-	}
-	for _, path := range []string{
-		filepath.Join(dirPath, "/config.yml"),
-		filepath.Join(dirPath, "/config.yaml"),
-	} {
-		ok, err := fileExists(path)
-		if ok {
-			return altsrc.NewYamlSourceFromFile(path)
-		} else if err != nil {
-			return nil, err
-=======
 	return ""
 }
 
@@ -647,7 +578,6 @@
 			if ok, _ := fileExists(path); ok {
 				return path
 			}
->>>>>>> 96dd6cc3
 		}
 	}
 	return ""
@@ -688,14 +618,11 @@
 }
 
 func initLogFile(c *cli.Context, protoLogger *logrus.Logger) error {
-<<<<<<< HEAD
-=======
 	filePath, err := homedir.Expand(c.String("logfile"))
 	if err != nil {
 		return errors.Wrap(err, "Cannot resolve logfile path")
 	}
 
->>>>>>> 96dd6cc3
 	fileMode := os.O_WRONLY | os.O_APPEND | os.O_CREATE | os.O_TRUNC
 	// do not truncate log file if the client has been autoupdated
 	if c.Bool("is-autoupdated") {
